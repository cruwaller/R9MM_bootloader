--- conflicted
+++ resolved
@@ -597,7 +597,6 @@
 
 # ========================
 
-<<<<<<< HEAD
 # The bootloader used on the FM30 is a DFU bootloader (modded for 16MHz/button/strings)
 # https://github.com/davidgfnet/stm32-dfu-bootloader
 ;[env:FM30]
@@ -645,7 +644,8 @@
     -Wl,--defsym=FLASH_OFFSET=0x0
     ${generic.flags}
 
-=======
+# ========================
+
 [G071_receiver]
 board = stm32g071
 board_upload.maximum_size = 16384
@@ -674,5 +674,4 @@
     -D PIN_LED_RED="B,0"
     ${G071_receiver.build_flags}
 
->>>>>>> 82db179c
 # ========================